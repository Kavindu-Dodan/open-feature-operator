<picture>
  <source media="(prefers-color-scheme: dark)" srcset="./images/openfeature-horizontal-white.svg">
  <source media="(prefers-color-scheme: light)" srcset="./images/openfeature-horizontal-black.svg">
  <img alt="OpenFeature Logo" src="./images/openfeature-horizontal-black.svg">
</picture>

![build](https://img.shields.io/github/workflow/status/open-feature/open-feature-operator/ci)
![goversion](https://img.shields.io/github/go-mod/go-version/open-feature/open-feature-operator/main)
![version](https://img.shields.io/badge/version-pre--alpha-green)
![status](https://img.shields.io/badge/status-not--for--production-red)
[![Artifact Hub](https://img.shields.io/endpoint?url=https://artifacthub.io/badge/repository/open-feature-operator)](https://artifacthub.io/packages/search?repo=open-feature-operator)
[![CII Best Practices](https://bestpractices.coreinfrastructure.org/projects/6615/badge)](https://bestpractices.coreinfrastructure.org/projects/6615)
[![FOSSA Status](https://app.fossa.com/api/projects/git%2Bgithub.com%2Fopen-feature%2Fopen-feature-operator.svg?type=shield)](https://app.fossa.com/projects/git%2Bgithub.com%2Fopen-feature%2Fopen-feature-operator?ref=badge_shield)

The OpenFeature Operator is a Kubernetes native operator that allows you to expose feature flags to your applications. It injects a [flagD](https://github.com/open-feature/flagd) sidecar into your pod and allows you to poll the flagD server for feature flags in a variety of ways.

## Deploy the latest release

_Requires [cert manager](https://cert-manager.io/docs/installation/kubernetes/) installed (see why [here](#cert-manager))_

## Helm

Install cert manager (if not already installed):
```
kubectl apply -f https://github.com/cert-manager/cert-manager/releases/download/v1.9.1/cert-manager.yaml
```
Install helm charts:
```
helm repo add openfeature https://open-feature.github.io/open-feature-operator/
```

```
helm install ofo openfeature/ofo
```


## Kubectl

<!---x-release-please-start-version-->

```
kubectl create namespace open-feature-operator-system
kubectl apply -f https://github.com/open-feature/open-feature-operator/releases/download/v0.2.20/release.yaml
```

<!---x-release-please-end-->


### Release contents

- `release.yaml` contains the configuration of:
  - `FeatureFlagConfiguration` `CustomResourceDefinition` (custom type that holds the configured state of feature flags).
  - Standard kubernetes primitives (e.g. namespace, accounts, roles, bindings, configmaps).
  - Operator controller manager service.
  - Operator webhook service.
  - Deployment with containers kube-rbac-proxy & manager.
  - `MutatingWebhookConfiguration` (configures webhooks to call the webhook service).

### How to deploy a flag consuming application

_Prerequisite: the release and certificates have been deployed as outlined above._

Deploying a flag consuming application requires (at minimum) the creation of the following 2 resources (an example can be found [here](./config/samples/end-to-end.yaml)):

#### FeatureFlagConfiguration

This is a `CustomResourceDefinition` which contains the feature flags specification and a name of the spec.

#### Deployment (or Statefulset/Daemonset)

This is a kubernetes primitive for deploying an application. The metadata annotations must include `openfeature.dev/featureflagconfiguration`
with the value set as the name of the `FeatureFlagConfiguration` created in the step prior.

e.g.
```
metadata:
  annotations:
    openfeature.dev/featureflagconfiguration: "demo"
```

## Architecture

As per the issue [here](https://github.com/open-feature/ofep/issues/1)

As per v0.1.1, the default sync provider has been optimized as per this OpenFeature Enhancement Proposal [issue](https://github.com/open-feature/ofep/blob/main/004-OFEP-kubernetes-sync-service.md).

High level architecture is as follows:

<img src="images/arch-0.png" width="700">

### Requirements

#### Namespace

The Kubernetes resources created by OpenFeature Operator are under the `open-feature-operator-system` namespace. This means
any resources that want to communicate with the OFO system (e.g. an application calling flag evaluations) must fall under
this namespace.

#### Cert Manager

OpenFeature Operator is a server that communicates with Kubernetes components within the cluster, as such it requires a means of
authorizing requests between peers. [Cert manager](https://cert-manager.io/) handles the authorization by
adding certificates and certificate issuers as resource types in Kubernetes clusters, and simplifies the process of
obtaining, renewing and using those certificates.

## Example

When wishing to leverage feature flagging within the local pod, the following steps are required:

1. Create a new feature flag custom resource.

_See [here](config/samples/crds/custom_provider.yaml) for additional custom resource parameters_

```
apiVersion: core.openfeature.dev/v1alpha2
kind: FeatureFlagConfiguration
metadata:
  name: featureflagconfiguration-sample
spec:
  featureFlagSpec:
    flags:
      foo:
        state: "ENABLED"
        variants:
          "bar": "BAR"
          "baz": "BAZ"
        defaultVariant: "bar",
        targeting: {}
```

1. Reference the CR within the pod spec annotations
The `openfeature.dev/featureflagconfiguration` annotation is a comma separated list of CR references, listed as `{namespace}/{name}`. e.g. `"default/featureflagconfiguration-sample, test/featureflagconfiguration-sample-2"`. If no namespace is defined, it is assumed that the flag configuration is in the same namespace as the deployed pod.

```
apiVersion: v1
kind: Pod
metadata:
  name: nginx
  annotations:
<<<<<<< HEAD
    openfeature.dev/enabled: "true"
    openfeature.dev/featureflagconfiguration: "featureflagconfiguration-sample"
=======
    openfeature.dev: "enabled"
    openfeature.dev/featureflagconfiguration: "default.featureflagconfiguration-sample"
>>>>>>> 3ee60758
spec:
  containers:
  - name: nginx
    image: nginx:1.14.2
    ports:
    - containerPort: 80
```

3. Example usage from host container

```
root@nginx:/# curl -X POST "localhost:8013/schema.v1.Service/ResolveString" -d '{"flagKey":"foo","context":{}}' -H "Content-Type: application/json"
{"value":"BAR","reason":"DEFAULT","variant":"bar"}
```

### Running the operator locally

#### Create a local cluster with cert manager and our operator

1.  Create a local cluster with MicroK8s or Kind (forward requests from your localhost:30000 to your cluster, see MicroK8s/Kind doc)
1.  `IMG=ghcr.io/open-feature/open-feature-operator:main make deploy-operator`

#### Run the example

1. Apply the end-to-end example: `kubectl apply -f config/samples/end-to-end.yaml`
1. Visit `http://localhost:30000/`
1. Update the value of the `defaultVariant` field in the custom resource instance in `config/samples/end-to-end.yaml` and re-apply to update the flag value!
1. Visit `http://localhost:30000/` and see the change!

## Testing

Run `make test` to run the test suite. The controller integration tests use [envtest](https://book.kubebuilder.io/reference/envtest.html), this sets up and starts an instance of etcd and the Kubernetes API server, without kubelet, controller-manager or other components.
This provides means of asserting that the Kubernetes components reach the desired state without the overhead of using an actual cluster, keeping
test runtime and resource consumption down.

## Releases

This repo uses _Release Please_ to release packages. Release Please sets up a running PR that tracks all changes for the library components, and maintains the versions according to [conventional commits](https://www.conventionalcommits.org/en/v1.0.0/), generated when [PRs are merged](https://github.com/amannn/action-semantic-pull-request). When Release Please's running PR is merged, any changed artifacts are published.<|MERGE_RESOLUTION|>--- conflicted
+++ resolved
@@ -137,13 +137,8 @@
 metadata:
   name: nginx
   annotations:
-<<<<<<< HEAD
     openfeature.dev/enabled: "true"
-    openfeature.dev/featureflagconfiguration: "featureflagconfiguration-sample"
-=======
-    openfeature.dev: "enabled"
-    openfeature.dev/featureflagconfiguration: "default.featureflagconfiguration-sample"
->>>>>>> 3ee60758
+    openfeature.dev/featureflagconfiguration: "default/featureflagconfiguration-sample"
 spec:
   containers:
   - name: nginx
