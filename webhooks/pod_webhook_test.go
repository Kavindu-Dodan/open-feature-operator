--- conflicted
+++ resolved
@@ -14,19 +14,6 @@
 )
 
 const (
-<<<<<<< HEAD
-	mutatePodNamespace           = "test-mutate-pod"
-	defaultPodName               = "test-pod"
-	defaultPodServiceAccountName = "test-pod-service-account"
-	featureFlagConfigurationName = "test-feature-flag-configuration"
-	flagSourceConfigurationName  = "test-flag-source-configuration"
-)
-
-var flagConfig = corev1alpha1.NewFlagSourceConfigurationSpec()
-
-func setupMutatePodResources() {
-	// Namespace and namespace resources
-=======
 	mutatePodNamespace             = "test-mutate-pod"
 	defaultPodName                 = "test-pod"
 	defaultPodServiceAccountName   = "test-pod-service-account"
@@ -40,7 +27,6 @@
 
 // Sets up environment to simulate an upgrade, with an existing pod already in the cluster
 func setupPreviouslyExistingPods() {
->>>>>>> 04bcf684
 	ns := &corev1.Namespace{}
 	ns.Name = mutatePodNamespace
 	err := k8sClient.Create(testCtx, ns)
@@ -115,17 +101,10 @@
 	Expect(err).ShouldNot(HaveOccurred())
 }
 
-<<<<<<< HEAD
-func testPod(annotations map[string]string) *corev1.Pod {
-	pod := &corev1.Pod{}
-	pod.Namespace = mutatePodNamespace
-	pod.Name = defaultPodName
-=======
 func testPod(podName string, serviceAccountName string, annotations map[string]string) *corev1.Pod {
 	pod := &corev1.Pod{}
 	pod.Namespace = mutatePodNamespace
 	pod.Name = podName
->>>>>>> 04bcf684
 	pod.Annotations = annotations
 
 	pod.Spec.Containers = []corev1.Container{
@@ -204,11 +183,7 @@
 	})
 
 	It("should create flagd sidecar", func() {
-<<<<<<< HEAD
-		pod := testPod(map[string]string{
-=======
-		pod := testPod(defaultPodName, defaultPodServiceAccountName, map[string]string{
->>>>>>> 04bcf684
+		pod := testPod(defaultPodName, defaultPodServiceAccountName, map[string]string{
 			"openfeature.dev":                          "enabled",
 			"openfeature.dev/featureflagconfiguration": fmt.Sprintf("%s/%s", mutatePodNamespace, featureFlagConfigurationName),
 		})
@@ -238,13 +213,8 @@
 		podMutationWebhookCleanup()
 	})
 
-<<<<<<< HEAD
-	It("should create flagd sidecar if openfeature.dev/featureflagconfiguration annotation isn't present", func() {
-		pod := testPod(map[string]string{
-=======
 	It("should not create flagd sidecar if openfeature.dev/featureflagconfiguration annotation isn't present", func() {
 		pod := testPod(defaultPodName, defaultPodServiceAccountName, map[string]string{
->>>>>>> 04bcf684
 			"openfeature.dev": "enabled",
 		})
 		delete(pod.Annotations, "openfeature.dev/featureflagconfiguration")
@@ -259,11 +229,7 @@
 	})
 
 	It("should not create flagd sidecar if openfeature.dev annotation is disabled", func() {
-<<<<<<< HEAD
-		pod := testPod(map[string]string{
-=======
-		pod := testPod(defaultPodName, defaultPodServiceAccountName, map[string]string{
->>>>>>> 04bcf684
+		pod := testPod(defaultPodName, defaultPodServiceAccountName, map[string]string{
 			"openfeature.dev":                          "disabled",
 			"openfeature.dev/featureflagconfiguration": fmt.Sprintf("%s/%s", mutatePodNamespace, featureFlagConfigurationName),
 		})
@@ -278,11 +244,7 @@
 	})
 
 	It("should fail if pod has no owner references", func() {
-<<<<<<< HEAD
-		pod := testPod(map[string]string{
-=======
-		pod := testPod(defaultPodName, defaultPodServiceAccountName, map[string]string{
->>>>>>> 04bcf684
+		pod := testPod(defaultPodName, defaultPodServiceAccountName, map[string]string{
 			"openfeature.dev":                          "enabled",
 			"openfeature.dev/featureflagconfiguration": fmt.Sprintf("%s/%s", mutatePodNamespace, featureFlagConfigurationName),
 		})
@@ -292,11 +254,7 @@
 	})
 
 	It("should fail if service account not found", func() {
-<<<<<<< HEAD
-		pod := testPod(map[string]string{
-=======
-		pod := testPod(defaultPodName, defaultPodServiceAccountName, map[string]string{
->>>>>>> 04bcf684
+		pod := testPod(defaultPodName, defaultPodServiceAccountName, map[string]string{
 			"openfeature.dev":                          "enabled",
 			"openfeature.dev/featureflagconfiguration": fmt.Sprintf("%s/%s", mutatePodNamespace, featureFlagConfigurationName),
 		})
@@ -306,11 +264,7 @@
 	})
 
 	It("should update cluster role binding's subjects", func() {
-<<<<<<< HEAD
-		pod := testPod(map[string]string{
-=======
-		pod := testPod(defaultPodName, defaultPodServiceAccountName, map[string]string{
->>>>>>> 04bcf684
+		pod := testPod(defaultPodName, defaultPodServiceAccountName, map[string]string{
 			"openfeature.dev":                          "enabled",
 			"openfeature.dev/featureflagconfiguration": fmt.Sprintf("%s/%s", mutatePodNamespace, featureFlagConfigurationName),
 		})
@@ -347,11 +301,7 @@
 		err = k8sClient.Update(testCtx, ffConfig)
 		Expect(err).ShouldNot(HaveOccurred())
 
-<<<<<<< HEAD
-		pod := testPod(map[string]string{
-=======
-		pod := testPod(defaultPodName, defaultPodServiceAccountName, map[string]string{
->>>>>>> 04bcf684
+		pod := testPod(defaultPodName, defaultPodServiceAccountName, map[string]string{
 			"openfeature.dev":                          "enabled",
 			"openfeature.dev/featureflagconfiguration": fmt.Sprintf("%s/%s", mutatePodNamespace, featureFlagConfigurationName),
 		})
@@ -391,11 +341,7 @@
 		err := k8sClient.Create(testCtx, ffConfig)
 		Expect(err).ShouldNot(HaveOccurred())
 
-<<<<<<< HEAD
-		pod := testPod(map[string]string{
-=======
-		pod := testPod(defaultPodName, defaultPodServiceAccountName, map[string]string{
->>>>>>> 04bcf684
+		pod := testPod(defaultPodName, defaultPodServiceAccountName, map[string]string{
 			"openfeature.dev":                          "enabled",
 			"openfeature.dev/featureflagconfiguration": fmt.Sprintf("%s/%s", mutatePodNamespace, ffConfigName),
 		})
